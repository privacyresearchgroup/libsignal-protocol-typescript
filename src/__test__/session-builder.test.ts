--- conflicted
+++ resolved
@@ -103,16 +103,6 @@
                 signature: new Uint8Array(32).buffer,
             },
         })
-<<<<<<< HEAD
-        /*.then(function (e) {
-            assert.fail('should not be trusted')
-        })
-        .catch(function (e) {
-            expect(e.message).toBe('Identity key changed')
-        })
-        */
-=======
->>>>>>> 4375ddbf
     }).rejects.toThrow('Identity key changed')
 })
 
@@ -177,16 +167,5 @@
                 signature: new Uint8Array(32).buffer,
             },
         })
-<<<<<<< HEAD
-        // .then(function (e) {
-        //     assert.fail('should not be trusted')
-        // })
-        // .catch(function (e) {
-        //     assert.strictEqual(e.message, 'Identity key changed')
-        //     done()
-        // })
-        // .catch(done)
-=======
->>>>>>> 4375ddbf
     }).rejects.toThrow('Identity key changed')
 })