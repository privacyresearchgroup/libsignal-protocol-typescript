--- conflicted
+++ resolved
@@ -16,11 +16,7 @@
     }
 }
 
-<<<<<<< HEAD
-export function generateIdentity(store) {
-=======
 export async function generateIdentity(store) {
->>>>>>> cb0971a1
     return Promise.all([KeyHelper.generateIdentityKeyPair(), KeyHelper.generateRegistrationId()]).then(function (
         result
     ) {
@@ -29,29 +25,17 @@
     })
 }
 
-<<<<<<< HEAD
-export function generatePreKeyBundle(store, preKeyId, signedPreKeyId) {
+export async function generatePreKeyBundle(store, preKeyId, signedPreKeyId) {
     return Promise.all([store.getIdentityKeyPair(), store.getLocalRegistrationId()]).then(function (result) {
         const identity = result[0]
         const registrationId = result[1]
-=======
-export async function generatePreKeyBundle(store, preKeyId, signedPreKeyId) {
-    return Promise.all([store.getIdentityKeyPair(), store.getLocalRegistrationId()]).then(function (result) {
-        var identity = result[0]
-        var registrationId = result[1]
->>>>>>> cb0971a1
 
         return Promise.all([
             KeyHelper.generatePreKey(preKeyId),
             KeyHelper.generateSignedPreKey(identity, signedPreKeyId),
         ]).then(function (keys) {
-<<<<<<< HEAD
             const preKey = keys[0]
             const signedPreKey = keys[1]
-=======
-            var preKey = keys[0]
-            var signedPreKey = keys[1]
->>>>>>> cb0971a1
 
             store.storePreKey(preKeyId, preKey.keyPair)
             store.storeSignedPreKey(signedPreKeyId, signedPreKey.keyPair)
